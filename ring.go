--- conflicted
+++ resolved
@@ -47,12 +47,6 @@
 
 
 func (buf *RingBuffer) listenToReads() {
-<<<<<<< HEAD
-	//for req := range buf.readChan {
-	//
-	//}
-=======
->>>>>>> d258229c
 }
 
 
